name: CI

on:
  push:
    branches:
      - main
  pull_request:

jobs:
  # Run unittests
  test:
    runs-on: ${{ matrix.os }}
    strategy:
      fail-fast: false
      matrix:
        os: [macos-latest, ubuntu-latest, windows-latest]
        python-version: ["3.8", "3.9", "3.10", "3.11", "3.12-dev"]
    steps:
      - uses: actions/checkout@v4
        with:
          fetch-depth: 0
      - uses: actions/setup-python@v4
        with:
          cache: pip
          cache-dependency-path: "pyproject.toml"
          python-version: ${{ matrix.python-version }}
      - name: Install hatch
        run: |
          pip install -U hatch
<<<<<<< HEAD
      - uses: actions-rs/toolchain@v1
        with:
          toolchain: stable
=======
      - uses: dtolnay/rust-toolchain@stable
      - name: Rust Cache
        uses: Swatinem/rust-cache@v2.7.0
        with:
          shared-key: "shared"
          workspaces: native
>>>>>>> ce5903f4
      - name: Build LibCST
        run: hatch env create
      - name: Tests
        run: hatch run test
      - name: Pure Parser Tests
        env:
          LIBCST_PARSER_TYPE: pure
        run: hatch run test

  # Run linters
  lint:
    runs-on: ubuntu-latest
    steps:
      - uses: actions/checkout@v4
        with:
          fetch-depth: 0
      - uses: actions/setup-python@v4
        with:
          cache: pip
          cache-dependency-path: "pyproject.toml"
          python-version: "3.10"
      - name: Install hatch
        run: pip install -U hatch
      - run: hatch run lint
      - run: hatch run fixtures

  # Run pyre typechecker
  typecheck:
    runs-on: ubuntu-latest
    steps:
      - uses: actions/checkout@v4
        with:
          fetch-depth: 0
      - uses: actions/setup-python@v4
        with:
          cache: pip
          cache-dependency-path: "pyproject.toml"
          python-version: "3.10"
      - name: Install hatch
        run: pip install -U hatch
      - run: hatch run typecheck

  # Upload test coverage
  coverage:
    runs-on: ubuntu-latest
    steps:
      - uses: actions/checkout@v4
        with:
          fetch-depth: 0
      - uses: actions/setup-python@v4
        with:
          cache: pip
          cache-dependency-path: "pyproject.toml"
          python-version: "3.10"
      - name: Install hatch
        run: pip install -U hatch
      - name: Generate Coverage
        run: |
          hatch run coverage run setup.py test
          hatch run coverage xml -i
      - uses: codecov/codecov-action@v3
        with:
          files: coverage.xml
          fail_ci_if_error: true
          verbose: true
      - name: Archive Coverage
        uses: actions/upload-artifact@v3
        with:
          name: coverage
          path: coverage.xml

  # Build the docs
  docs:
    runs-on: ubuntu-latest
    steps:
      - uses: actions/checkout@v4
        with:
          fetch-depth: 0
      - uses: actions/setup-python@v4
        with:
          cache: pip
          cache-dependency-path: "pyproject.toml"
          python-version: "3.10"
      - name: Install hatch
        run: pip install -U hatch
      - uses: ts-graphviz/setup-graphviz@v1
      - run: hatch run docs
      - name: Archive Docs
        uses: actions/upload-artifact@v3
        with:
          name: sphinx-docs
          path: docs/build

  # Test rust parts
  native:
    name: Rust unit tests
    runs-on: ${{ matrix.os }}
    strategy:
      fail-fast: false
      matrix:
        os: [ubuntu-latest, macos-latest, windows-latest]
    steps:
      - uses: actions/checkout@v4
      - uses: dtolnay/rust-toolchain@stable
        with:
          components: rustfmt, clippy
      - uses: actions/setup-python@v4
        with:
          cache: pip
          cache-dependency-path: "pyproject.toml"
          python-version: "3.10"
      - name: test
        uses: actions-rs/cargo@v1
        with:
          command: test
          args: --manifest-path=native/Cargo.toml --release
      - name: test without python
        if: matrix.os == 'ubuntu-latest'
        uses: actions-rs/cargo@v1
        with:
          command: test
          args: --manifest-path=native/Cargo.toml --release --no-default-features
      - name: clippy
        uses: actions-rs/clippy-check@v1
        with:
          token: ${{ secrets.GITHUB_TOKEN }}
          args: --manifest-path=native/Cargo.toml --all-features
      - name: compile-benchmarks
        uses: actions-rs/cargo@v1
        with:
          command: bench
          args: --manifest-path=native/Cargo.toml --no-run

  rustfmt:
    name: Rustfmt
    runs-on: ubuntu-latest
    steps:
      - uses: actions/checkout@v4
      - uses: dtolnay/rust-toolchain@stable
        with:
          components: rustfmt
      - run: rustup component add rustfmt
      - uses: actions-rs/cargo@v1
        with:
          command: fmt
          args: --all --manifest-path=native/Cargo.toml -- --check<|MERGE_RESOLUTION|>--- conflicted
+++ resolved
@@ -27,18 +27,9 @@
       - name: Install hatch
         run: |
           pip install -U hatch
-<<<<<<< HEAD
       - uses: actions-rs/toolchain@v1
         with:
           toolchain: stable
-=======
-      - uses: dtolnay/rust-toolchain@stable
-      - name: Rust Cache
-        uses: Swatinem/rust-cache@v2.7.0
-        with:
-          shared-key: "shared"
-          workspaces: native
->>>>>>> ce5903f4
       - name: Build LibCST
         run: hatch env create
       - name: Tests
